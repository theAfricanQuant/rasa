--- conflicted
+++ resolved
@@ -79,33 +79,26 @@
 
         return cls.name + "-" + model_metadata.language
 
-<<<<<<< HEAD
     def process(self, message, **kwargs):
         # type: (Message, **Any) -> None
 
         extracted = []
         if self.duckling is not None:
-            matches = self.duckling.parse(message.text)
-=======
-    def process(self, text, entities, time):
-        # type: (Text, List[Dict[Text, Any]]) -> Dict[Text, Any]
-
-        extracted = []
-        if self.duckling is not None:
             ref_time = datetime.datetime.utcnow().strftime('%Y-%m-%dT%H:%M:%S+00:00')
-            if time is not None:
+            if message.time is not None:
                 # check if time given is valid
                 try:
-                    ref_time = datetime.datetime.utcfromtimestamp(int(time)/1000.0).strftime('%Y-%m-%dT%H:%M:%S+00:00')
+                    ref_time = datetime.datetime\
+                        .utcfromtimestamp(int(message.time)/1000.0)\
+                        .strftime('%Y-%m-%dT%H:%M:%S+00:00')
                     logging.debug(
-                        "Passing reference time {} to duckling".format(ref_time))
-                except:
+                            "Passing reference time {} to duckling".format(ref_time))
+                except Exception as e:
                     logging.warning(
-                        "Could not parse timestamp {}. "
-                        "Instead current UTC time {} will be passed to duckling".format(time, ref_time))
+                            "Could not parse timestamp {}. "
+                            "Instead current UTC time {} will be passed to duckling".format(message.time, ref_time))
 
-            matches = self.duckling.parse(text, reference_time=ref_time)
->>>>>>> 7f40694a
+            matches = self.duckling.parse(message.text, reference_time=ref_time)
             relevant_matches = [match for match in matches if match["dim"] in self.dimensions]
             for match in relevant_matches:
                 entity = {"start": match["start"],
