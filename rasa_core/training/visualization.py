<<<<<<< HEAD
=======
from __future__ import absolute_import
from __future__ import division
from __future__ import print_function
from __future__ import unicode_literals

import re
>>>>>>> 4d25425d
import typing
from collections import defaultdict, deque

import random
from typing import Any, Text, List, Dict, Optional

from rasa_core.actions.action import ACTION_LISTEN_NAME
from rasa_core.domain import Domain
from rasa_core.events import UserUttered, ActionExecuted, Event
from rasa_core.interpreter import RegexInterpreter, NaturalLanguageInterpreter
from rasa_core.training.generator import TrainingDataGenerator
from rasa_core.training.structures import StoryGraph, StoryStep
from rasa_nlu.training_data import TrainingData, Message

if typing.TYPE_CHECKING:
    import networkx

EDGE_NONE_LABEL = "NONE"

START_NODE_ID = 0
END_NODE_ID = -1
TMP_NODE_ID = -2

VISUALIZATION_TEMPLATE_PATH = '/visualization.html'


class UserMessageGenerator(object):
    def __init__(self, nlu_training_data):
        self.nlu_training_data = nlu_training_data
        self.mapping = self._create_reverse_mapping(self.nlu_training_data)

    @staticmethod
    def _create_reverse_mapping(
        data: TrainingData
    ) -> Dict[Dict[Text, Any], List[Message]]:
        """Create a mapping from intent to messages

        This allows a faster intent lookup."""

        d = defaultdict(list)
        for example in data.training_examples:
            if example.get("intent", {}) is not None:
                d[example.get("intent", {})].append(example)
        return d

    @staticmethod
    def _contains_same_entity(entities, e):
        return (entities.get(e.get("entity")) is None or
                entities.get(e.get("entity")) != e.get("value"))

    def message_for_data(self, structured_info):
        """Find a data sample with the same intent and entities.

        Given the parsed data from a message (intent and entities) finds a
        message in the data that has the same intent and entities."""

        if structured_info.get("intent") is not None:
            intent_name = structured_info.get("intent", {}).get("name")
            usable_examples = self.mapping.get(intent_name, [])[:]
            random.shuffle(usable_examples)
            for example in usable_examples:
                entities = {e.get("entity"): e.get("value")
                            for e in example.get("entities", [])}
                for e in structured_info.get("entities", []):
                    if self._contains_same_entity(entities, e):
                        break
                else:
                    return example.text
        return structured_info.get("text")


def _fingerprint_node(graph, node, max_history):
    """Fingerprint a node in a graph.

    Can be used to identify nodes that are similar and can be merged within the
    graph.
    Generates all paths starting at `node` following the directed graph up to
    the length of `max_history`, and returns a set of strings describing the
    found paths. If the fingerprint creation for two nodes results in the same
    sets these nodes are indistinguishable if we walk along the path and only
    remember max history number of nodes we have visited. Hence, if we randomly
    walk on our directed graph, always only remembering the last `max_history`
    nodes we have visited, we can never remember if we have visited node A or
    node B if both have the same fingerprint. """

    # the candidate list contains all node paths that haven't been
    # extended till `max_history` length yet.
    candidates = deque()
    candidates.append([node])
    continuations = []
    while len(candidates) > 0:
        candidate = candidates.pop()
        last = candidate[-1]
        empty = True
        for _, succ_node in graph.out_edges(last):
            next_candidate = candidate[:]
            next_candidate.append(succ_node)
            # if the path is already long enough, we add it to the results,
            # otherwise we add it to the candidates
            # that we still need to visit
            if len(next_candidate) == max_history:
                continuations.append(next_candidate)
            else:
                candidates.append(next_candidate)
            empty = False
        if empty:
            continuations.append(candidate)
    return {" - ".join([graph.node[node]["label"]
                        for node in continuation])
            for continuation in continuations}


def _incoming_edges(graph, node):
    return {(prev_node, k)
            for prev_node, _, k in graph.in_edges(node, keys=True)}


def _outgoing_edges(graph, node):
    return {(succ_node, k)
            for _, succ_node, k in graph.out_edges(node, keys=True)}


def _outgoing_edges_are_similar(graph, node_a, node_b):
    """If the outgoing edges from the two nodes are similar enough,
    it doesn't matter if you are in a or b.

    As your path will be the same because the outgoing edges will lead you to
    the same nodes anyways."""

    ignored = {node_b, node_a}
    a_edges = {(target, k) for target, k in _outgoing_edges(graph, node_a) if
               target not in ignored}
    b_edges = {(target, k) for target, k in _outgoing_edges(graph, node_b) if
               target not in ignored}
    return a_edges == b_edges or not a_edges or not b_edges


def _nodes_are_equivalent(graph, node_a, node_b, max_history):
    """Decides if two nodes are equivalent based on their fingerprints."""
    return (graph.node[node_a]["label"] == graph.node[node_b]["label"] and
            (_outgoing_edges_are_similar(graph, node_a, node_b) or
             _incoming_edges(graph, node_a) == _incoming_edges(graph, node_b) or
             _fingerprint_node(graph, node_a, max_history) ==
             _fingerprint_node(graph, node_b, max_history)))


def _add_edge(graph, u, v, key, label=None, **kwargs):
    """Adds an edge to the graph if the edge is not already present. Uses the
    label as the key."""

    if key is None:
        key = EDGE_NONE_LABEL

    if key == EDGE_NONE_LABEL:
        label = ""

    if not graph.has_edge(u, v, key=EDGE_NONE_LABEL):
        graph.add_edge(u, v, key=key, label=label, **kwargs)
    else:
        d = graph.get_edge_data(u, v, key=EDGE_NONE_LABEL)
        _transfer_style(kwargs, d)


def _transfer_style(source, target):
    """Copy over class names from source to target for all special classes.

    Used if a node is highlighted and merged with another node."""

    clazzes = source.get("class", "")

    special_classes = {"dashed", "active"}

    if "class" not in target:
        target["class"] = ""

    for c in special_classes:
        if c in clazzes and c not in target["class"]:
            target["class"] += " " + c

    target["class"] = target["class"].strip()
    return target


def _merge_equivalent_nodes(graph, max_history):
    """Searches for equivalent nodes in the graph and merges them."""

    changed = True
    # every node merge changes the graph and can trigger previously
    # impossible node merges - we need to repeat until
    # the graph doesn't change anymore
    while changed:
        changed = False
        remaining_node_ids = [n for n in graph.nodes() if n > 0]
        for idx, i in enumerate(remaining_node_ids):
            if graph.has_node(i):
                # assumes node equivalence is cumulative
                for j in remaining_node_ids[idx + 1:]:
                    if (graph.has_node(j) and
                            _nodes_are_equivalent(graph, i, j, max_history)):
                        # make sure we keep special styles
                        _transfer_style(graph.nodes(data=True)[j],
                                        graph.nodes(data=True)[i])

                        changed = True
                        # moves all outgoing edges to the other node
                        j_outgoing_edges = list(graph.out_edges(j, keys=True,
                                                                data=True))
                        for _, succ_node, k, d in j_outgoing_edges:
                            _add_edge(graph, i, succ_node, k, d.get("label"),
                                      **{"class": d.get("class", "")})
                            graph.remove_edge(j, succ_node)
                        # moves all incoming edges to the other node
                        j_incoming_edges = list(graph.in_edges(j, keys=True,
                                                               data=True))
                        for prev_node, _, k, d in j_incoming_edges:
                            _add_edge(graph, prev_node, i, k, d.get("label"),
                                      **{"class": d.get("class", "")})
                            graph.remove_edge(prev_node, j)
                        graph.remove_node(j)


def _replace_edge_labels_with_nodes(graph,
                                    next_id,
                                    interpreter,
                                    nlu_training_data):
    """User messages are created as edge labels. This removes the labels and
    creates nodes instead.

    The algorithms (e.g. merging) are simpler if the user messages are labels
    on the edges. But it sometimes
    looks better if in the final graphs the user messages are nodes instead
    of edge labels."""

    if nlu_training_data:
        message_generator = UserMessageGenerator(nlu_training_data)
    else:
        message_generator = None

    edges = list(graph.edges(keys=True, data=True))
    for s, e, k, d in edges:
        if k != EDGE_NONE_LABEL:
            if message_generator and d.get("label", k) is not None:
                parsed_info = interpreter.parse(d.get("label", k))
                label = message_generator.message_for_data(parsed_info)
            else:
                label = d.get("label", k)
            next_id += 1
            graph.remove_edge(s, e, k)
            graph.add_node(next_id,
                           label=label,
                           shape="rect",
                           style="filled",
                           fillcolor="lightblue",
                           **_transfer_style(d, {"class": "intent"}))
            graph.add_edge(s, next_id, **{"class": d.get("class", "")})
            graph.add_edge(next_id, e, **{"class": d.get("class", "")})


def visualization_html_path():
    import pkg_resources
    return pkg_resources.resource_filename(__name__,
                                           VISUALIZATION_TEMPLATE_PATH)


def persist_graph(graph, output_file):
    """Plots the graph and persists it into a html file."""
    import networkx as nx
    import io

    expg = nx.nx_pydot.to_pydot(graph)

    with io.open(visualization_html_path(), 'r') as file:
        template = file.read()

    # customize content of template by replacing tags
    template = template.replace('// { is-client }', 'isClient = true', 1)
    template = template.replace('// { graph-content }', "graph = `{}`"
                                .format(expg.to_string()), 1)

    with io.open(output_file, 'w') as file:
        file.write(template)


def _length_of_common_action_prefix(this: List[Event],
                                    other: List[Event]) -> int:
    """Calculate number of actions that two conversations have in common."""

    num_common_actions = 0
    t_cleaned = [e for e in this if e.type_name in {"user", "action"}]
    o_cleaned = [e for e in other if e.type_name in {"user", "action"}]

    for i, e in enumerate(t_cleaned):
        if i == len(o_cleaned):
            break
        elif e.type_name == "user" and o_cleaned[i].type_name == "user":
            continue
        elif (e.type_name == "action" and
                o_cleaned[i].type_name == "action" and
                o_cleaned[i].action_name == e.action_name):
            num_common_actions += 1
        else:
            break
    return num_common_actions


def _add_default_nodes(graph: 'networkx.MultiDiGraph',
                       fontsize: int = 12) -> None:
    """Add the standard nodes we need."""

    graph.add_node(START_NODE_ID,
                   label="START",
                   fillcolor="green", style="filled", fontsize=fontsize,
                   **{"class": "start active"})
    graph.add_node(END_NODE_ID,
                   label="END",
                   fillcolor="red", style="filled", fontsize=fontsize,
                   **{"class": "end"})
    graph.add_node(TMP_NODE_ID,
                   label="TMP",
                   style="invis",
                   **{"class": "invisible"})


def _create_graph(fontsize: int = 12) -> 'networkx.MultiDiGraph':
    """Create a graph and adds the default nodes."""

    import networkx as nx
    graph = nx.MultiDiGraph()
    _add_default_nodes(graph, fontsize)
    return graph


def sanitize(s):
    if s:
        return re.sub(r"[^a-zA-Z0-9\s_-]", "",  s)
    else:
        return s


<<<<<<< HEAD
def _add_message_edge(graph: 'networkx.MultiDiGraph',
                      message: Dict[Text, Any],
                      current_node: int,
                      next_node_idx: int,
                      is_current: bool
=======
def _add_message_edge(graph,  # type: networkx.MultiDiGraph
                      message,  # type: Dict[Text, Any]
                      current_node,  # type: int
                      next_node_idx,  # type: int
                      is_current  # type: bool
>>>>>>> 4d25425d
                      ):
    """Create an edge based on the user message."""

    if message:
        message_key = sanitize(message.get("intent", {}).get("name", None))
        message_label = sanitize(message.get("text", None))
    else:
        message_key = None
        message_label = None

    _add_edge(graph, current_node, next_node_idx, message_key,
              message_label,
              **{"class": "active" if is_current else ""})


def visualize_neighborhood(
    current: Optional[List[Event]],
    event_sequences: List[List[Event]],
    output_file: Optional[Text] = None,
    max_history: int = 2,
    interpreter: NaturalLanguageInterpreter = RegexInterpreter(),
    nlu_training_data: Optional[TrainingData] = None,
    should_merge_nodes: bool = True,
    max_distance: int = 1,
    fontsize: int = 12
):
    """Given a set of event lists, visualizing the flows."""

    graph = _create_graph(fontsize)
    _add_default_nodes(graph)

    next_node_idx = START_NODE_ID
    special_node_idx = -3
    path_ellipsis_ends = set()

    for events in event_sequences:
        if current and max_distance:
            prefix = _length_of_common_action_prefix(current, events)
        else:
            prefix = len(events)

        message = None
        current_node = START_NODE_ID
        idx = 0
        is_current = events == current

        for idx, el in enumerate(events):
            if not prefix:
                idx -= 1
                break
            if isinstance(el, UserUttered):
                if not el.intent:
                    message = interpreter.parse(el.text)
                else:
                    message = el.parse_data
            elif (isinstance(el, ActionExecuted) and
                  el.action_name != ACTION_LISTEN_NAME):
                next_node_idx += 1
                graph.add_node(next_node_idx,
                               label=el.action_name,
                               fontsize=fontsize,
                               **{"class": "active" if is_current else ""})

                _add_message_edge(graph, message, current_node, next_node_idx,
                                  is_current)
                current_node = next_node_idx

                message = None
                prefix -= 1

        # determine what the end node of the conversation is going to be
        # this can either be an ellipsis "...", the conversation end node
        # "END" or a "TMP" node if this is the active conversation
        if is_current:
            if (isinstance(events[idx], ActionExecuted) and
                    events[idx].action_name == ACTION_LISTEN_NAME):
                next_node_idx += 1
                graph.add_node(next_node_idx,
                               label=message or "  ?  ",
                               shape="rect",
                               **{"class": "intent dashed active"})
                target = next_node_idx
            elif current_node:
                d = graph.nodes(data=True)[current_node]
                d["class"] = "dashed active"
                target = TMP_NODE_ID
            else:
                target = TMP_NODE_ID
        elif idx == len(events) - 1:
            target = END_NODE_ID
        elif current_node and current_node not in path_ellipsis_ends:
            graph.add_node(special_node_idx, label="...",
                           **{"class": "ellipsis"})
            target = special_node_idx
            path_ellipsis_ends.add(current_node)
            special_node_idx -= 1
        else:
            target = END_NODE_ID

        _add_message_edge(graph, message, current_node, target, is_current)

    if should_merge_nodes:
        _merge_equivalent_nodes(graph, max_history)
    _replace_edge_labels_with_nodes(graph, next_node_idx, interpreter,
                                    nlu_training_data)

    _remove_auxiliary_nodes(graph, special_node_idx)

    if output_file:
        persist_graph(graph, output_file)
    return graph


def _remove_auxiliary_nodes(graph: 'networkx.MultiDiGraph',
                            special_node_idx: int) -> None:
    """Remove any temporary or unused nodes."""

    graph.remove_node(TMP_NODE_ID)

    if not len(list(graph.predecessors(END_NODE_ID))):
        graph.remove_node(END_NODE_ID)

    # remove duplicated "..." nodes after merging
    ps = set()
    for i in range(special_node_idx + 1, TMP_NODE_ID):
        for pred in list(graph.predecessors(i)):
            if pred in ps:
                graph.remove_node(i)
            else:
                ps.add(pred)


def visualize_stories(
    story_steps: List[StoryStep],
    domain: Domain,
    output_file: Optional[Text],
    max_history: int,
    interpreter: NaturalLanguageInterpreter = RegexInterpreter(),
    nlu_training_data: Optional[TrainingData] = None,
    should_merge_nodes: bool = True,
    fontsize: int = 12,
    silent: bool = False
):
    """Given a set of stories, generates a graph visualizing the flows in the
    stories.

    Visualization is always a trade off between making the graph as small as
    possible while
    at the same time making sure the meaning doesn't change to "much". The
    algorithm will
    compress the graph generated from the stories to merge nodes that are
    similar. Hence,
    the algorithm might create paths through the graph that aren't actually
    specified in the
    stories, but we try to minimize that.

    Output file defines if and where a file containing the plotted graph
    should be stored.

    The history defines how much 'memory' the graph has. This influences in
    which situations the
    algorithm will merge nodes. Nodes will only be merged if they are equal
    within the history, this
    means the larger the history is we take into account the less likely it
    is we merge any nodes.

    The training data parameter can be used to pass in a Rasa NLU training
    data instance. It will
    be used to replace the user messages from the story file with actual
    messages from the training data."""

    story_graph = StoryGraph(story_steps)

    g = TrainingDataGenerator(story_graph, domain,
                              use_story_concatenation=False,
                              tracker_limit=100,
                              augmentation_factor=0)
    completed_trackers = g.generate(silent)
    event_sequences = [t.events for t in completed_trackers]

    graph = visualize_neighborhood(None,
                                   event_sequences,
                                   output_file,
                                   max_history,
                                   interpreter,
                                   nlu_training_data,
                                   should_merge_nodes,
                                   max_distance=1,
                                   fontsize=fontsize)
    return graph<|MERGE_RESOLUTION|>--- conflicted
+++ resolved
@@ -1,16 +1,8 @@
-<<<<<<< HEAD
-=======
-from __future__ import absolute_import
-from __future__ import division
-from __future__ import print_function
-from __future__ import unicode_literals
-
+from collections import defaultdict, deque
+
+import random
 import re
->>>>>>> 4d25425d
 import typing
-from collections import defaultdict, deque
-
-import random
 from typing import Any, Text, List, Dict, Optional
 
 from rasa_core.actions.action import ACTION_LISTEN_NAME
@@ -346,19 +338,11 @@
         return s
 
 
-<<<<<<< HEAD
 def _add_message_edge(graph: 'networkx.MultiDiGraph',
                       message: Dict[Text, Any],
                       current_node: int,
                       next_node_idx: int,
                       is_current: bool
-=======
-def _add_message_edge(graph,  # type: networkx.MultiDiGraph
-                      message,  # type: Dict[Text, Any]
-                      current_node,  # type: int
-                      next_node_idx,  # type: int
-                      is_current  # type: bool
->>>>>>> 4d25425d
                       ):
     """Create an edge based on the user message."""
 
