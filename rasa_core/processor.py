--- conflicted
+++ resolved
@@ -28,11 +28,7 @@
     NaturalLanguageInterpreter,
     INTENT_MESSAGE_PREFIX)
 from rasa_core.interpreter import RegexInterpreter
-<<<<<<< HEAD
-from rasa_core.nlg.generator import NaturalLanguageGenerator
-=======
 from rasa_core.nlg import NaturalLanguageGenerator
->>>>>>> 1e00dae2
 from rasa_core.policies.ensemble import PolicyEnsemble
 from rasa_core.tracker_store import TrackerStore
 from rasa_core.trackers import DialogueStateTracker
@@ -278,10 +274,6 @@
     def _run_action(self, action, tracker, dispatcher):
         # events and return values are used to update
         # the tracker state after an action has been taken
-<<<<<<< HEAD
-        events = action.run(dispatcher, tracker, self.domain)
-        self.log_bot_utterances_on_tracker(tracker, dispatcher)
-=======
         try:
             events = action.run(dispatcher, tracker, self.domain)
         except Exception as e:
@@ -292,7 +284,6 @@
             logger.error(e, exc_info=True)
             events = []
 
->>>>>>> 1e00dae2
         self._log_action_on_tracker(tracker, action.name(), events)
         self.log_bot_utterances_on_tracker(tracker, dispatcher)
         self._schedule_reminders(events, dispatcher)
