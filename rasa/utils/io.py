--- conflicted
+++ resolved
@@ -125,7 +125,6 @@
     return read_yaml(read_file(filename, "utf-8"))
 
 
-<<<<<<< HEAD
 def unarchive(byte_array: bytes, directory: Text) -> Text:
     """Tries to unpack a byte array interpreting it as an archive.
 
@@ -141,7 +140,8 @@
         zip_ref.extractall(directory)
         zip_ref.close()
         return directory
-=======
+
+
 def write_yaml_file(data: Dict, filename: Text):
     """Writes a yaml file.
 
@@ -150,5 +150,4 @@
         filename: The path to the file which should be written.
     """
     with open(filename, "w") as outfile:
-        yaml.dump(data, outfile, default_flow_style=False)
->>>>>>> 40c03997
+        yaml.dump(data, outfile, default_flow_style=False)